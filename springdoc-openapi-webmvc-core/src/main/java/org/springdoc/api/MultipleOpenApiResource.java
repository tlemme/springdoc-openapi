--- conflicted
+++ resolved
@@ -38,13 +38,8 @@
     private final RequestMappingInfoHandlerMapping requestMappingHandlerMapping;
     private final Optional<ActuatorProvider> servletContextProvider;
     private Map<String, OpenApiResource> groupedOpenApiResources;
-<<<<<<< HEAD
-=======
-    @Value(SPRINGDOC_SHOW_ACTUATOR_VALUE)
-    private boolean showActuator;
     @Value(SPRINGDOC_CACHE_DISABLED_VALUE)
     private boolean cacheDisabled;
->>>>>>> afe890a4
 
     public MultipleOpenApiResource(List<GroupedOpenApi> groupedOpenApis,
                                    ObjectFactory<OpenAPIBuilder> defaultOpenAPIBuilder, AbstractRequestBuilder requestBuilder,
@@ -71,13 +66,8 @@
                                 operationParser,
                                 requestMappingHandlerMapping,
                                 servletContextProvider,
-<<<<<<< HEAD
-                                Optional.of(item.getOpenApiCustomisers()), item.getPathsToMatch(), item.getPackagesToScan()
-=======
                                 Optional.of(item.getOpenApiCustomisers()), item.getPathsToMatch(), item.getPackagesToScan(),
-                                showActuator,
                                 cacheDisabled
->>>>>>> afe890a4
                         )
                 ));
     }

package org.springdoc.core;

import org.springdoc.api.ActuatorProvider;
import org.springdoc.api.OpenApiCustomiser;
import org.springdoc.api.OpenApiResource;
<<<<<<< HEAD
import org.springdoc.core.customizer.OperationCustomizer;
import org.springdoc.core.customizer.ParameterCustomizer;
import org.springframework.beans.factory.ObjectFactory;
import org.springframework.beans.factory.annotation.Autowired;
import org.springframework.boot.autoconfigure.condition.ConditionalOnMissingBean;
=======
>>>>>>> 724a07ae
import org.springframework.boot.autoconfigure.condition.ConditionalOnProperty;
import org.springframework.context.annotation.Bean;
import org.springframework.context.annotation.Configuration;
import org.springframework.core.LocalVariableTableParameterNameDiscoverer;
import org.springframework.web.servlet.mvc.method.RequestMappingInfoHandlerMapping;

import java.util.List;
import java.util.Optional;

import static org.springdoc.core.Constants.SPRINGDOC_ENABLED;

@Configuration
@ConditionalOnProperty(name = SPRINGDOC_ENABLED, matchIfMissing = true)
public class SpringDocWebMvcConfiguration {

<<<<<<< HEAD
    @Autowired(required = false)
    private List<OperationCustomizer> operationCustomizers;

    @Autowired(required = false)
    private List<ParameterCustomizer> parameterCustomizers;

    @Bean
    @ConditionalOnProperty(name = SPRINGDOC_GROUPS_ENABLED)
    public MultipleOpenApiResource multipleOpenApiResource(List<GroupedOpenApi> groupedOpenApis,
                                                           ObjectFactory<OpenAPIBuilder> defaultOpenAPIBuilder, AbstractRequestBuilder requestBuilder,
                                                           AbstractResponseBuilder responseBuilder, OperationBuilder operationParser,
                                                           RequestMappingInfoHandlerMapping requestMappingHandlerMapping, Optional<ActuatorProvider> servletContextProvider) {
        return new MultipleOpenApiResource(groupedOpenApis,
                defaultOpenAPIBuilder, requestBuilder,
                responseBuilder, operationParser,
                requestMappingHandlerMapping, servletContextProvider);
    }

=======
>>>>>>> 724a07ae
    @Bean
    public OpenApiResource openApiResource(OpenAPIBuilder openAPIBuilder, AbstractRequestBuilder requestBuilder,
                                           AbstractResponseBuilder responseBuilder, OperationBuilder operationParser,
                                           RequestMappingInfoHandlerMapping requestMappingHandlerMapping, Optional<ActuatorProvider> servletContextProvider,
                                           Optional<List<OpenApiCustomiser>> openApiCustomisers) {
        return new OpenApiResource(openAPIBuilder, requestBuilder,
                responseBuilder, operationParser,
                requestMappingHandlerMapping, servletContextProvider,
                openApiCustomisers);
    }

    @Bean
    @ConditionalOnMissingBean
    public ParameterBuilder parameterBuilder(LocalVariableTableParameterNameDiscoverer localSpringDocParameterNameDiscoverer, IgnoredParameterAnnotations ignoredParameterAnnotations) {
        return new ParameterBuilder(localSpringDocParameterNameDiscoverer, ignoredParameterAnnotations);
    }

    @Bean
    @ConditionalOnMissingBean
    public RequestBuilder requestBuilder(AbstractParameterBuilder parameterBuilder, RequestBodyBuilder requestBodyBuilder,
                                         OperationBuilder operationBuilder) {
        return new RequestBuilder(parameterBuilder, requestBodyBuilder,
                operationBuilder, operationCustomizers, parameterCustomizers);
    }

    @Bean
    @ConditionalOnMissingBean
    public ResponseBuilder responseBuilder(OperationBuilder operationBuilder) {
        return new ResponseBuilder(operationBuilder);
    }

}<|MERGE_RESOLUTION|>--- conflicted
+++ resolved
@@ -3,14 +3,11 @@
 import org.springdoc.api.ActuatorProvider;
 import org.springdoc.api.OpenApiCustomiser;
 import org.springdoc.api.OpenApiResource;
-<<<<<<< HEAD
 import org.springdoc.core.customizer.OperationCustomizer;
 import org.springdoc.core.customizer.ParameterCustomizer;
 import org.springframework.beans.factory.ObjectFactory;
 import org.springframework.beans.factory.annotation.Autowired;
 import org.springframework.boot.autoconfigure.condition.ConditionalOnMissingBean;
-=======
->>>>>>> 724a07ae
 import org.springframework.boot.autoconfigure.condition.ConditionalOnProperty;
 import org.springframework.context.annotation.Bean;
 import org.springframework.context.annotation.Configuration;
@@ -26,27 +23,12 @@
 @ConditionalOnProperty(name = SPRINGDOC_ENABLED, matchIfMissing = true)
 public class SpringDocWebMvcConfiguration {
 
-<<<<<<< HEAD
     @Autowired(required = false)
     private List<OperationCustomizer> operationCustomizers;
 
     @Autowired(required = false)
     private List<ParameterCustomizer> parameterCustomizers;
 
-    @Bean
-    @ConditionalOnProperty(name = SPRINGDOC_GROUPS_ENABLED)
-    public MultipleOpenApiResource multipleOpenApiResource(List<GroupedOpenApi> groupedOpenApis,
-                                                           ObjectFactory<OpenAPIBuilder> defaultOpenAPIBuilder, AbstractRequestBuilder requestBuilder,
-                                                           AbstractResponseBuilder responseBuilder, OperationBuilder operationParser,
-                                                           RequestMappingInfoHandlerMapping requestMappingHandlerMapping, Optional<ActuatorProvider> servletContextProvider) {
-        return new MultipleOpenApiResource(groupedOpenApis,
-                defaultOpenAPIBuilder, requestBuilder,
-                responseBuilder, operationParser,
-                requestMappingHandlerMapping, servletContextProvider);
-    }
-
-=======
->>>>>>> 724a07ae
     @Bean
     public OpenApiResource openApiResource(OpenAPIBuilder openAPIBuilder, AbstractRequestBuilder requestBuilder,
                                            AbstractResponseBuilder responseBuilder, OperationBuilder operationParser,

--- conflicted
+++ resolved
@@ -33,14 +33,12 @@
 import org.springdoc.core.converters.Pageable;
 import org.springdoc.core.converters.QueryDslPredicateConverter;
 import org.springdoc.core.converters.RepresentationModelLinksOASMixin;
-import org.springdoc.core.customisers.QuerydslPredicateOperationCustomizer;
 import org.springdoc.core.customizers.OpenApiCustomiser;
 
 import org.springframework.boot.autoconfigure.condition.ConditionalOnClass;
 import org.springframework.boot.autoconfigure.condition.ConditionalOnProperty;
 import org.springframework.context.annotation.Bean;
 import org.springframework.context.annotation.Configuration;
-import org.springframework.core.LocalVariableTableParameterNameDiscoverer;
 import org.springframework.data.querydsl.binding.QuerydslBindingsFactory;
 import org.springframework.data.rest.core.config.RepositoryRestConfiguration;
 import org.springframework.hateoas.Link;
@@ -48,7 +46,6 @@
 import org.springframework.hateoas.RepresentationModel;
 
 import static org.springdoc.core.Constants.SPRINGDOC_ENABLED;
-import static org.springdoc.core.Constants.SPRINGDOC_QDSLPREDICATE_MODE;
 import static org.springdoc.core.SpringDocUtils.getConfig;
 
 @Configuration
@@ -60,24 +57,6 @@
 				.replaceWithClass(org.springframework.data.domain.PageRequest.class, Pageable.class);
 	}
 
-<<<<<<< HEAD
-    @Bean
-    @ConditionalOnMissingBean
-    @ConditionalOnProperty(name = SPRINGDOC_QDSLPREDICATE_MODE, havingValue = "object")
-    @ConditionalOnClass(QuerydslBindingsFactory.class)
-    public QueryDslPredicateConverter qdslConverter(QuerydslBindingsFactory querydslBindingsFactory) {
-        return new QueryDslPredicateConverter(querydslBindingsFactory);
-    }
-
-    @Bean
-    @ConditionalOnMissingBean({QuerydslPredicateOperationCustomizer.class, QueryDslPredicateConverter.class})
-    @ConditionalOnClass(QuerydslBindingsFactory.class)
-    public QuerydslPredicateOperationCustomizer querydslPredicateOperationCustomizer(QuerydslBindingsFactory querydslBindingsFactory,
-                                                                                     LocalVariableTableParameterNameDiscoverer localVariableTableParameterNameDiscoverer) {
-        return new QuerydslPredicateOperationCustomizer(querydslBindingsFactory, localVariableTableParameterNameDiscoverer);
-    }
-=======
->>>>>>> 841a6903
 
 	@Configuration
 	@ConditionalOnClass(value = {QuerydslBindingsFactory.class, ClassPool.class})
